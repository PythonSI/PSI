--- conflicted
+++ resolved
@@ -2,14 +2,10 @@
 Feature selection methods with selective inference.
 
 """
-<<<<<<< HEAD
 
 from .lasso import LassoFeatureSelection
-
+from .seqfs import SequentialFeatureSelection
 __all__ = [
     "LassoFeatureSelection",
-]
-=======
-from .lasso import LassoFeatureSelection
-from .seqfs import SequentialFeatureSelection
->>>>>>> bbe3b1f9
+    "SequentialFeatureSelection"
+]