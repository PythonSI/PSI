--- conflicted
+++ resolved
@@ -9,11 +9,8 @@
 import sys
 import os
 
-<<<<<<< HEAD
-project = "PythonSI Python Selective Inference"
-=======
+
 project = "PythonSI: Python Selective Inference"
->>>>>>> fd04cbd6
 copyright = "2025, PythonSI Contributors"
 author = "Tran Tuan Kiet, PythonSI Contributors"
 release = "First pre-release"
